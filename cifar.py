# numpy libraries
import numpy as np

# matplotlib libraries
import matplotlib.pyplot as plt
import matplotlib.cm as cm
import matplotlib.image as mpimg

# pyleargist libraries
from PIL import Image
import leargist

# scikit-learn libraries
from sklearn.svm import SVC
from sklearn.ensemble import RandomForestClassifier
from sklearn.neighbors import KNeighborsClassifier
from sklearn import metrics
from sklearn.cross_validation import StratifiedKFold
from sklearn.linear_model import LogisticRegression
from sklearn.metrics import precision_score
from sklearn.metrics import recall_score
from sklearn.metrics import f1_score

#scikit-image libraries
import skimage.feature as ft
from skimage import exposure

import sys
sys.path.append('/usr/local/lib/python2.7/site-packages')

# OpenCV libraries
import cv2

# utilities
import util

import csv

import os.path

cifar_imageSize = (32,32)
num_classes = 4


######################################################################
# output code functions
######################################################################

def generate_output_codes(num_classes, code_type,
                          num_classifiers=None, num_repeats=10000) :
    """
    Generate output codes for multiclass classification.
    
    Parameters
    --------------------
        num_classes     -- int, number of classes
        code_type       -- string, type of output code
                           allowable: 'ovr', 'ovo', 'rand'
        num_classifiers -- int, number of classifiers
                           (used only if code_type == 'rand')
        num_repeats     -- int, number of output codes from which to select
                           (used only if code_type == 'rand')
    
    Returns
    --------------------
        R               -- numpy array of shape (num_classes, num_classifiers),
                           output code
    """
    
    if code_type == "ovr" :      # one vs rest (one vs all)
        R = -1*np.ones((num_classes, num_classes))
        for t in xrange(num_classes) :
            R[t,t] = 1
    
    elif code_type == 'ovo' :    # one vs one (all-pairs)
        num_classifiers = num_classes * (num_classes-1)/2
        R = np.zeros((num_classes, num_classifiers))
        t = 0
        for i in xrange(num_classes) :
            for j in xrange(i+1, num_classes) :
                R[i,t] = 1
                R[j,t] = -1
                t += 1
    else :
        raise Exception("Error! Unknown code type!")
    
    return R


######################################################################
# loss functions
######################################################################

def compute_losses(loss_type, R, discrim_func, alpha=2) :
    """
    Given output code and distances (for each example), compute losses (for each class).
    
    hamming  : Loss  = (1 - sign(z)) / 2
    sigmoid  : Loss = 1 / (1 + exp(alpha * z))
    logistic : Loss = log(1 + exp(-alpha * z))
    
    Parameters
    --------------------
        loss_type    -- string, loss function
                        allowable: 'hamming', 'sigmoid', 'logistic'
        R            -- numpy array of shape (num_classes, num_classifiers)
                        output code
        discrim_func -- numpy array of shape (num_classifiers,)
                        distance of samples to hyperplane, one per example
        alpha        -- float, parameter for sigmoid and logistic functions
    
    Returns
    --------------------
        losses       -- numpy array of shape (num_classes,), losses
    """
    
    # element-wise multiplication of matrices of shape (num_classes, num_classifiers)
    # tiled matrix created from (vertically) repeating discrim_func num_classes times
    z = R * np.tile(discrim_func, (R.shape[0],1))    # element-wise
    
    # compute losses in matrix form
    if loss_type == 'hamming' :
        losses = np.abs(1 - np.sign(z)) * 0.5
    
    elif loss_type == 'sigmoid' :
        losses = 1./(1 + np.exp(alpha * z))
    
    elif loss_type == 'logistic' :
        # compute in this way to avoid numerical issues
        # log(1 + exp(-alpha * z)) = -log(1 / (1 + exp(-alpha * z)))
        eps = np.spacing(1) # numpy spacing(1) = matlab eps
        val = 1./(1 + np.exp(-alpha * z))
        losses = -np.log(val + eps)
    
    else :
        raise Exception("Error! Unknown loss function!")
    
    # sum over losses of binary classifiers to determine loss for each class
    losses = np.sum(losses, 1) # sum over each row
    
    return losses

def logistic_losses(R, discrim_func, alpha=2) :
    """
    Wrapper around compute_losses for logistic loss function.
    """
    return compute_losses('logistic', R, discrim_func, alpha)


######################################################################
# classes
######################################################################

class Multiclass :
    
    def __init__(self, R, clf, C=1.0, kernel='linear', **kwargs) :
        """
        Multiclass SVM.
        
        Attributes
        --------------------
            R       -- numpy array of shape (num_classes, num_classifiers)
                       output code
            svms    -- list of length num_classifiers
                       binary classifiers, one for each column of R
            classes -- numpy array of shape (num_classes,) classes
        
        Parameters
        --------------------
            R       -- numpy array of shape (num_classes, num_classifiers)
                       output code
            C       -- numpy array of shape (num_classifiers,1) or float
                       penalty parameter C of the error term
            kernel  -- string, kernel type
                       see SVC documentation
            kwargs  -- additional named arguments to SVC
        """
        
        num_classes, num_classifiers = R.shape
        
        # store output code
        self.R = R
        
        # use first value of C if dimension mismatch
        try :
            if len(C) != num_classifiers :
                raise Warning("dimension mismatch between R and C " +
                                "==> using first value in C")
                C = np.ones((num_classifiers,)) * C[0]
        except :
            C = np.ones((num_classifiers,)) * C
        
        # set up and store classifier corresponding to jth column of R
        self.clfs = [None for _ in xrange(num_classifiers)]
        for j in xrange(num_classifiers) :
            if clf == "svm":
                clfs = SVC(kernel=kernel, C=C[j], **kwargs)
            elif clf == "logistic":
                clfs = LogisticRegression(fit_intercept=True, C=C[j])
            self.clfs[j] = clfs
    
    
    def fit(self, X, y) :
        """
        Learn the multiclass classifier (based on SVMs).
        
        Parameters
        --------------------
            X    -- numpy array of shape (n,d), features
            y    -- numpy array of shape (n,), targets
        
        Returns
        --------------------
            self -- an instance of self
        """
        
        classes = np.unique(y)
        num_classes, num_classifiers = self.R.shape
        if len(classes) != num_classes :
            raise Exception('num_classes mismatched between R and data')
        self.classes = classes    # keep track for prediction
        
        # iterate through binary classifiers
        for j in xrange(num_classifiers) :

            pos_ndx = []
            neg_ndx = []
            R = self.R

            for i in xrange(num_classes):
                indices = np.nonzero(y == classes[i])[0].tolist()
                if R[i][j] == 1:
                    pos_ndx += indices
                if R[i][j] == -1:
                    neg_ndx += indices
            
            X_train = X[pos_ndx + neg_ndx, :]
            y_train = np.append(np.ones(len(pos_ndx)), np.ones(len(neg_ndx)) * (-1))
            
            # train binary classifier
            svm = self.clfs[j]
            svm.fit(X_train, y_train)
    
    
    def predict(self, X, loss_func=logistic_losses) :
        """
        Predict the optimal class.
        
        Parameters
        --------------------
            X         -- numpy array of shape (n,d), features
            loss_func -- loss function
                         allowable: hamming_losses, logistic_losses, sigmoid_losses
        
        Returns
        --------------------
            y         -- numpy array of shape (n,), predictions
        """
        
        n,d = X.shape
        num_classes, num_classifiers = self.R.shape
        
        # setup predictions
        y = np.zeros(n)
        
        # discrim_func is a matrix that stores the discriminant function values
        #   row index represents the index of the data point
        #   column index represents the index of binary classifiers
        discrim_func = np.zeros((n,num_classifiers))
        for j in xrange(num_classifiers) :
            discrim_func[:,j] = self.clfs[j].decision_function(X)
        
        # scan through the examples
        losses = []
        for i in xrange(n) :
            # compute losses of each class
            losses = loss_func(self.R, discrim_func[i,:])
            
            # predict the label as the one with the minimum loss
            ndx = np.argmin(losses)
            y[i] = self.classes[ndx]
        
        return y


######################################################################
# functions -- evaluation
######################################################################

def cv_performance(clf, X, y, kf, metric="accuracy"):
    """
    Splits the data, X and y, into k-folds and runs k-fold cross-validation.
    Trains classifier on k-1 folds and tests on the remaining fold.
    Calculates the k-fold cross-validation performance metric for classifier
    by averaging the performance across folds.
    
    Parameters
    --------------------
        clf    -- classifier (instance of SVC)
        X      -- numpy array of shape (n,d), feature vectors
                    n = number of examples
                    d = number of features
        y      -- numpy array of shape (n,), binary labels {1,-1}
        kf     -- cross_validation.KFold or cross_validation.StratifiedKFold
        metric -- string, option used to select performance measure
    
    Returns
    --------------------
        score   -- float, average cross-validation performance across k folds
    """
    
    # compute average cross-validation performance
    index = 0
    result = []
    scores = np.zeros((4, 10)) 
    for train_index, test_index in kf:
        X_train, X_test = X[train_index], X[test_index]
        y_train, y_test = y[train_index], y[test_index]
        clf.fit(X_train, y_train)
        y_pred = clf.predict(X_test)
        scores[0][index] = metrics.accuracy_score(y_test, y_pred)
        scores[1][index] = metrics.precision_score(y_test, y_pred, average='macro')
        scores[2][index] = metrics.recall_score(y_test, y_pred, average='macro')
        scores[3][index] = metrics.f1_score(y_test, y_pred, average='macro')
        index += 1
    for x in xrange(4):
        result += [sum(scores[x])/10]
    return result


def select_param_kNN(X, y, kf):
    
    print 'kNN Hyperparameter Selection:'
    k_range = np.arange(1, 40)
    best_score = float("-inf")
    best_k = 0
    for k in k_range:
        clf = KNeighborsClassifier(n_neighbors=k)
        temp_score = cv_performance(clf, X, y, kf)
        print "The accuracy for k =", k , "is", temp_score
        if temp_score > best_score:
            best_k, best_score  = k, temp_score
    return best_k


def select_param_randomForest(X, y, kf):

    print 'Random Forest Hyperparameter Selection:'
<<<<<<< HEAD
=======

>>>>>>> 0de926d9
    numTree_range = [10, 20, 50, 100, 200, 500]
    depth_range = [10, 20, 50, 100, 200, 500, 1000, 2000]
    best_score = float("-inf")
    best_numTree = 0
    best_depth = 0
    for numTree in numTree_range:
        for depth in depth_range:
            clf = RandomForestClassifier(n_estimators=numTree, max_depth = depth, criterion='entropy')
            temp_score = cv_performance(clf, X, y, kf)[0]
            print temp_score
            print "The accuracy for numTree =", numTree , "and max depth =", depth, "is", temp_score[0]
            if temp_score > best_score:
                best_numTree, best_depth, best_score  = numTree, depth, temp_score
    return best_numTree, best_depth


<<<<<<< HEAD
def select_param_rbf(X, y, kf):
    
    print 'RBF SVM Hyperparameter Selection:'
    output_codes = ['ovr', 'ovo']
    C_range = 10.0 ** np.arange(-2, 5)
    Gamma_range = 4.0 ** np.arange(-4, 1)
    best_score = float("-inf")
    best_C, best_Gamma = 0, 0
    best_oc = None
    for oc in output_codes:
        R = generate_output_codes(num_classes, oc) 
        for C in C_range:
            for Gamma in Gamma_range:
                clf = Multiclass(R, C=C, clf='svm', kernel='rbf', gamma=Gamma)
                temp_score = cv_performance(clf, X, y, kf)
                print "The accuracy for oc =", oc, ", C =", C ,"and gamma = ", Gamma, "is", temp_score
                if temp_score > best_score:
                    best_oc, best_C, best_Gamma, best_score  = oc, C, Gamma, temp_score
    return best_oc, best_Gamma, best_C


def select_param_poly(X, y, kf):

    print 'poly SVM Hyperparameter Selection: '
    num_classes = 4
    R_ovr = generate_output_codes(num_classes, 'ovr')
    R_ovo = generate_output_codes(num_classes, 'ovo')
    output_codes = {'ovr':R_ovr, 'ovo': R_ovo}
    C_range = 10.0 ** np.arange(-2, 5)
    # best_gamma = 2.0 ** np.arange(-8, -1)
    degree_range = range(1, 6, 1)
    best_score = float("-inf")
    best_C = 0
    best_degree = 0
    best_code = None
    for key, code in output_codes.iteritems():
        for degree in degree_range:
            for c in C_range:
                # for gamma in best_gamma:
                clf = Multiclass(code, C=c, clf='svm', kernel='poly', degree=degree, gamma=0.1, coef0=1.0)
                temp_score = cv_performance(clf, X, y, kf)
                print "The accuracy for degree =", degree , "and c =", c, " and output code", key, "is", temp_score
                if temp_score > best_score:
                    best_code, best_C, best_degree, best_score  = key, c, degree, temp_score
    return best_code, best_C, best_degree



######################################################################
# visualization
######################################################################
def display_feature(num_of_pictures=20):
    counter = 0
    for index in xrange(20000):
        if counter >= num_of_pictures:
            return 
        name = "training_data/" + str(index + 1) + ".png"
        if os.path.isfile(name):
            img = cv2.imread(name, 0)
            hog, hog_image = ft.hog(img, visualise=True)
            img_gist = Image.open(name)
            gist = leargist.color_gist(img_gist)
            fig, (ax1, ax2, ax3) = plt.subplots(1, 3, figsize=(8, 4), sharex=True, sharey=True)
            ax1.axis('off')
            ax1.imshow(img, cmap=plt.cm.gray)
            ax1.set_title('Input image')
            ax1.set_adjustable('box-forced')

            # hog_image_rescaled = exposure.rescale_intensity(hog_image, in_range=(0, 0.02))

            ax2.axis('off')
            ax2.imshow(hog_image, cmap=plt.cm.gray)
            ax2.set_title('Histogram of Oriented Gradients')
            ax2.set_adjustable('box-forced')
            ax3.axis('off')
            ax3.imshow(gist, cmap=plt.cm.gray)
            ax3.set_title('GIST')
            ax3.set_adjustable('box-forced')
            plt.show()
            counter += 1
=======
def select_param_logReg(X, y, kf, codes):
    
    print 'Logistic Regression Hyperparameter Selection:'

    c_values = [0.01, 0.1, 1, 10, 100]
    best_score = float("-inf")
    best_c = 0
    best_code = None
    for c in c_values:
        for name, code in codes.iteritems():
            clf = Multiclass(code, C=c, clf='logistic')
            temp_score = cv_performance(clf, X, y, kf)
            print temp_score
            print "The accuracy for C =", c , "and output code =", name, "is", temp_score[0]
            if temp_score > best_score:
                best_c, best_code  = c, code
    return best_c, best_code

>>>>>>> 0de926d9


######################################################################
# main
######################################################################

def main() :

    np.random.seed(1234)

    display_feature()

    original_labels = open('trainLabels_modified.csv', 'rb')
    labelreader = csv.reader(original_labels)

    classes = ['frog', 'deer', 'ship', 'airplane']
    all_y = np.zeros(20000)
    i = 0
    for row in labelreader:
        if i > 0:
            all_y[i - 1] = classes.index(row[1])
        i += 1

    # train_y = np.zeros(3000)
    # valid_y = np.zeros(1000)

<<<<<<< HEAD

    # Raw Features
=======
>>>>>>> 0de926d9
    train_X_raw = np.zeros((3000, 3072))
    train_y = np.zeros(3000)

    i = 0
    for index in xrange(20000):
        name = "training_data/" + str(index + 1) + ".png"
        if os.path.isfile(name):
            img = mpimg.imread(name)
            train_X_raw[i] = img.flatten()
            train_y[i] = all_y[index]
            i += 1


    # create stratified folds (10-fold CV)
    kf = StratifiedKFold(train_y, n_folds=10)


<<<<<<< HEAD
    # print "Raw feature:"

    # # select hyperparameters for SVM classifier with RBF kernel
    # oc, Gamma, C = select_param_rbf(train_X_raw, train_y, kf)
    # clf = Multiclass(generate_output_codes(num_classes, oc), C=C, clf='svm', kernel='rbf', gamma=Gamma)
    # accuracy = cv_performance(clf, train_X_raw, train_y, kf)
    # print '     SVM RBF with %s output code, C = %f, Gamma = %f accuracy %f'  % (oc, C, Gamma, accuracy)
    # # Best: ovo, c = 10, gamma = 0.00390625


    # # select hyperparameters for random forest classifier
    # numTree, depth = select_param_randomForest(train_X_raw, train_y, kf)
    # clf = RandomForestClassifier(n_estimators=numTree, max_depth=depth, criterion='entropy')
    # accuracy = cv_performance(clf, train_X_raw, train_y, kf)
    # print '     Random forest with %d trees, each with max depth %d accuracy %f'  % (numTree, depth, accuracy)
    # # Best: numTree = 500, max depth = 500


    # # select hyperparameters for kNN classifier
    # k = select_param_kNN(train_X_raw, train_y, kf)
    # clf = KNeighborsClassifier(n_neighbors=k)
    # #clf.fit(train_X_raw, train_y)
    # accuracy = cv_performance(clf, train_X_raw, train_y, kf)
    # print '     KNN with %d neighbors accuracy %f' % (k, accuracy)
    # # Best: k = 5


    # Extract Features using GIST Descriptor
    train_X_gist = np.zeros((3000, 960))

    i = 0
    for index in xrange(20000):
        name = "training_data/" + str(index + 1) + ".png"
        if os.path.isfile(name):
            img = Image.open(name)
            gist = leargist.color_gist(img)
            train_X_gist[i] = gist
            i += 1

    print "GIST (without PCA):"


    # # select hyperparameters for kNN classifier
    # k = select_param_kNN(train_X_gist, train_y, kf)
    # clf = KNeighborsClassifier(n_neighbors=k)
    # #clf.fit(train_X_raw, train_y)
    # accuracy = cv_performance(clf, train_X_gist, train_y, kf)
    # print '     KNN with %d neighbors accuracy %f' % (k, accuracy)
    # # k = 12


    # # select hyperparameters for random forest classifier
    # numTree, depth = select_param_randomForest(train_X_gist, train_y, kf)
    # clf = RandomForestClassifier(n_estimators=numTree, max_depth=depth, criterion='entropy')
    # accuracy = cv_performance(clf, train_X_gist, train_y, kf)
    # print '     Random forest with %d trees, each with max depth %d accuracy %f'  % (numTree, depth, accuracy)
    # # numTree = 500, max depth = 200


    # select hyperparameters for SVM classifier with poly kernel
    oc, C, deg = select_param_poly(train_X_gist, train_y, kf)
    clf = Multiclass(generate_output_codes(num_classes, oc), C=C, clf='svm', kernel='poly', degree=deg, gamma=0.1, coef0 = 1.0)
    accuracy = cv_performance(clf, train_X_gist, train_y, kf)
    print '     SVM poly with %s output code, C = %f, degree = %f accuracy %f'  % (oc, C, deg, accuracy)


    # select hyperparameters for SVM classifier with RBF kernel
    oc, Gamma, C = select_param_rbf(train_X_gist, train_y, kf)
    clf = Multiclass(generate_output_codes(num_classes, oc), C=C, clf='svm', kernel='rbf', gamma=Gamma)
    accuracy = cv_performance(clf, train_X_gist, train_y, kf)
    print '     SVM RBF with %s output code, C = %f, Gamma = %f accuracy %f'  % (oc, C, Gamma, accuracy)
    # ovo, C = 10, Gamma = 0.25

=======
    # select hyperparameters for random forest classifier
    # numTree, depth = select_param_randomForest(train_X_raw, train_y, kf)
    # clf = RandomForestClassifier(n_estimators=numTree, max_depth=depth, criterion='entropy')
    # # clf.fit(train_X_raw, train_y)
    # # y_pred = clf.predict(valid_X_raw)
    # # err = metrics.zero_one_loss(valid_y, y_pred, normalize=True)
    # accuracy = cv_performance(clf, train_X_raw, train_y, kf)
    # print 
    # print '     Random forest with %d trees, each with max depth %d accuracy %f'  % (numTree, depth, accuracy)


    # for k in xrange(10, 30):
    #     clf = KNeighborsClassifier(n_neighbors=k)
    #     accuracy = cv_performance(clf, train_X_raw, train_y, kf)
    #     print '     KNN with %d neighbors accuracy %f' % (k, accuracy)

    num_classes = 4
    R_ovr = generate_output_codes(num_classes, 'ovr')
    R_ovo = generate_output_codes(num_classes, 'ovo')

    codes = {}
    codes["ovr"] = R_ovr
    codes["ovo"] = R_ovo

    c, code = select_param_logReg(train_X_raw, train_y, kf, codes)
    clf = Multiclass(code, C=c, clf='logistic')
    accuracy = cv_performance(clf, train_X_raw, train_y, kf)
    print '     Log Reg accuracy', accuracy

    clf = LogisticRegression(fit_intercept=True, C=10, penalty='l1', solver='lbfgs', multi_class='multinomial')
    clf.fit(train_X_raw, train_y)
    y_pred = clf.predict(valid_X_raw)
    err = metrics.zero_one_loss(valid_y, y_pred, normalize=True)
    print '     Log Reg multinomial accuracy', 1 - err


>>>>>>> 0de926d9

    exit(0)


    # Raw Feature

    train_X_raw = np.zeros((3000, 3072))
    valid_X_raw = np.zeros((1000, 3072))

    i = 0
    for index in xrange(20000):
        name = "training_data/" + str(index + 1) + ".png"
        if os.path.isfile(name):
            img = mpimg.imread(name)
            train_X_raw[i] = img.flatten()
            train_y[i] = all_y[index]
            i += 1

    i = 0
    for index in xrange(20000):
        name = "held_out/" + str(index + 1) + ".png"
        if os.path.isfile(name):
            img = mpimg.imread(name)
            valid_X_raw[i] = img.flatten()
            valid_y[i] = all_y[index]
            i += 1

    print "Done with loading data..."

<<<<<<< HEAD
    
=======
>>>>>>> 0de926d9


    
    # create MulticlassSVM
    # use SVMs with polynomial kernel of degree 2 : K(u,v) = (1 + <u,v>)^2
    # and slack penalty C = 10
    # print "Raw feature:"
    # clf = Multiclass(R_ovr, C=10, clf='svm', kernel='poly', degree=2, gamma=1.0, coef0=1.0)
    # clf.fit(train_X_raw, train_y)
    # y_pred = clf.predict(valid_X_raw)
    # err = metrics.zero_one_loss(valid_y, y_pred, normalize=True)
    # print '     SVM ovr accuracy', 1 - err

    # clf = Multiclass(R_ovo, C=10, clf='svm', kernel='poly', degree=2, gamma=1.0, coef0=1.0)
    # clf.fit(train_X_raw, train_y)
    # y_pred = clf.predict(valid_X_raw)
    # err = metrics.zero_one_loss(valid_y, y_pred, normalize=True)
    # print '     SVM ovo accuracy', 1 - err

   

    # Extract Features using GIST Descriptor
    train_X_gist = np.zeros((3000, 960))
    valid_X_gist = np.zeros((1000, 960))
    i = 0
    for index in xrange(20000):
        name = "training_data/" + str(index + 1) + ".png"
        if os.path.isfile(name):
            img = Image.open(name)
            gist = leargist.color_gist(img)
            train_X_gist[i] = gist
            i += 1

    i = 0
    for index in xrange(20000):
        name = "held_out/" + str(index + 1) + ".png"
        if os.path.isfile(name):
            img = Image.open(name)
            gist = leargist.color_gist(img)
            valid_X_gist[i] = gist
            i += 1

    print "GIST (without PCA):"
    clf = Multiclass(R_ovr, C=10, clf='svm', kernel='poly', degree=2, gamma=1.0, coef0=1.0)
    clf.fit(train_X_gist, train_y)
    y_pred = clf.predict(valid_X_gist)
    err = metrics.zero_one_loss(valid_y, y_pred, normalize=True)
    print '     SVM GIST ovr accuracy', 1 - err

    clf = Multiclass(R_ovo, C=10, clf='svm', kernel='poly', degree=2, gamma=1.0, coef0=1.0)
    clf.fit(train_X_gist, train_y)
    y_pred = clf.predict(valid_X_gist)
    err = metrics.zero_one_loss(valid_y, y_pred, normalize=True)
    print '     SVM GIST ovo accuracy', 1 - err

    clf = Multiclass(R_ovr, C=10, clf='logistic', degree=2, gamma=1.0, coef0=1.0)
    clf.fit(train_X_gist, train_y)
    y_pred = clf.predict(valid_X_gist)
    err = metrics.zero_one_loss(valid_y, y_pred, normalize=True)
    print '     Log Reg GIST ovr accuracy', 1 - err

    clf = Multiclass(R_ovo, C=10, clf='logistic', degree=2, gamma=1.0, coef0=1.0)
    clf.fit(train_X_gist, train_y)
    y_pred = clf.predict(valid_X_gist)
    err = metrics.zero_one_loss(valid_y, y_pred, normalize=True)
    print '     Log Reg GIST ovo accuracy', 1 - err

    clf = LogisticRegression(fit_intercept=True, C=10, penalty='l1', solver='lbfgs', multi_class='multinomial')
    clf.fit(train_X_gist, train_y)
    y_pred = clf.predict(valid_X_gist)
    err = metrics.zero_one_loss(valid_y, y_pred, normalize=True)
    print '     Log Reg GIST multinomial accuracy', 1 - err


   # Extract Features using HOG Descriptor
    train_X_hog = np.zeros((3000, 324))
    valid_X_hog = np.zeros((1000, 324))
    i = 0
    for index in xrange(20000):
        name = "training_data/" + str(index + 1) + ".png"
        if os.path.isfile(name):
            img = cv2.imread(name, 0)
            hog = ft.hog(img)
            train_X_hog[i] = hog
            i += 1

    i = 0
    for index in xrange(20000):
        name = "held_out/" + str(index + 1) + ".png"
        if os.path.isfile(name):
            img = cv2.imread(name, 0)
            hog = ft.hog(img)
            valid_X_hog[i] = hog
            i += 1

    print "HOG (without PCA):"
    clf = Multiclass(R_ovr, C=10, clf='svm', kernel='poly', degree=2, gamma=1.0, coef0=1.0)
    clf.fit(train_X_hog, train_y)
    y_pred = clf.predict(valid_X_hog)
    err = metrics.zero_one_loss(valid_y, y_pred, normalize=True)
    print '     SVM HOG ovr accuracy', 1 - err

    clf = Multiclass(R_ovo, C=10, clf='svm', kernel='poly', degree=2, gamma=1.0, coef0=1.0)
    clf.fit(train_X_hog, train_y)
    y_pred = clf.predict(valid_X_hog)
    err = metrics.zero_one_loss(valid_y, y_pred, normalize=True)
    print '     SVM HOG ovo accuracy', 1 - err

    clf = Multiclass(R_ovr, C=10, clf='logistic', degree=2, gamma=1.0, coef0=1.0)
    clf.fit(train_X_hog, train_y)
    y_pred = clf.predict(valid_X_hog)
    err = metrics.zero_one_loss(valid_y, y_pred, normalize=True)
    print '     Log Reg HOG ovr accuracy', 1 - err

    clf = Multiclass(R_ovo, C=10, clf='logistic', degree=2, gamma=1.0, coef0=1.0)
    clf.fit(train_X_hog, train_y)
    y_pred = clf.predict(valid_X_hog)
    err = metrics.zero_one_loss(valid_y, y_pred, normalize=True)
    print '     Log Reg HOG ovo accuracy', 1 - err

    clf = LogisticRegression(fit_intercept=True, C=10, penalty='l1', solver='lbfgs', multi_class='multinomial')
    clf.fit(train_X_hog, train_y)
    y_pred = clf.predict(valid_X_hog)
    err = metrics.zero_one_loss(valid_y, y_pred, normalize=True)
    print '     Log Reg HOG multinomial accuracy', 1 - err


    # Combine raw features, GIST and HOG descriptors together as our new feature vectors
    train_X = np.concatenate((train_X_raw, train_X_gist, train_X_hog), axis=1)  # (3000, 4356)
    valid_X = np.concatenate((valid_X_raw, valid_X_gist, valid_X_hog), axis=1)  # (1000, 4356)

    print "Combine raw features, GIST and HOG descriptors together (without PCA):"
    clf = Multiclass(R_ovr, C=10, clf='svm', kernel='poly', degree=2, gamma=1.0, coef0=1.0)
    clf.fit(train_X, train_y)
    y_pred = clf.predict(valid_X)
    err = metrics.zero_one_loss(valid_y, y_pred, normalize=True)
    print '     SVM HOG ovr accuracy', 1 - err

    clf = Multiclass(R_ovo, C=10, clf='svm', kernel='poly', degree=2, gamma=1.0, coef0=1.0)
    clf.fit(train_X, train_y)
    y_pred = clf.predict(valid_X)
    err = metrics.zero_one_loss(valid_y, y_pred, normalize=True)
    print '     SVM HOG ovo accuracy', 1 - err

    clf = Multiclass(R_ovr, C=10, clf='logistic', degree=2, gamma=1.0, coef0=1.0)
    clf.fit(train_X, train_y)
    y_pred = clf.predict(valid_X)
    err = metrics.zero_one_loss(valid_y, y_pred, normalize=True)
    print '     Log Reg HOG ovr accuracy', 1 - err

    clf = Multiclass(R_ovo, C=10, clf='logistic', degree=2, gamma=1.0, coef0=1.0)
    clf.fit(train_X, train_y)
    y_pred = clf.predict(valid_X)
    err = metrics.zero_one_loss(valid_y, y_pred, normalize=True)
    print '     Log Reg HOG ovo accuracy', 1 - err

    clf = LogisticRegression(fit_intercept=True, C=10, penalty='l1', solver='lbfgs', multi_class='multinomial')
    clf.fit(train_X, train_y)
    y_pred = clf.predict(valid_X)
    err = metrics.zero_one_loss(valid_y, y_pred, normalize=True)
    print '     Log Reg HOG multinomial accuracy', 1 - err


    # Using PCA on raw features
    l = 500
    print "PCA with %d principal components on raw features:" % l
    U_train, mu_train = util.PCA(train_X_raw)
    U_valid, mu_valid = util.PCA(valid_X_raw)
    Z_train, Ul_train = util.apply_PCA_from_Eig(train_X_raw, U_train, l, mu_train)
    train_X_rec = util.reconstruct_from_PCA(Z_train, Ul_train, mu_train)
    Z_valid, Ul_valid = util.apply_PCA_from_Eig(valid_X_raw, U_valid, l, mu_valid)
    valid_X_rec = util.reconstruct_from_PCA(Z_valid, Ul_valid, mu_valid)

    # create Multiclass
    # use SVMs with polynomial kernel of degree 2 : K(u,v) = (1 + <u,v>)^2
    # and slack penalty C = 10
    clf = Multiclass(R_ovr, C=10, clf='svm', kernel='poly', degree=2, gamma=1.0, coef0=1.0)
    clf.fit(train_X_rec, train_y)
    y_pred = clf.predict(valid_X_rec)
    err = metrics.zero_one_loss(valid_y, y_pred, normalize=True)
    print '     SVM PCA ovr accuracy', 1 - err

    clf = Multiclass(R_ovo, C=10, clf='svm', kernel='poly', degree=2, gamma=1.0, coef0=1.0)
    clf.fit(train_X_rec, train_y)
    y_pred = clf.predict(valid_X_rec)
    err = metrics.zero_one_loss(valid_y, y_pred, normalize=True)
    print '     SVM PCA ovo accuracy', 1 - err

    clf = Multiclass(R_ovr, C=10, clf='logistic')
    clf.fit(train_X_rec, train_y)
    y_pred = clf.predict(valid_X_rec)
    err = metrics.zero_one_loss(valid_y, y_pred, normalize=True)
    print '     Log Reg PCA ovr accuracy', 1 - err

    clf = Multiclass(R_ovo, C=10, clf='logistic')
    clf.fit(train_X_rec, train_y)
    y_pred = clf.predict(valid_X_rec)
    err = metrics.zero_one_loss(valid_y, y_pred, normalize=True)
    print '     Log Reg PCA ovo accuracy', 1 - err

    clf = LogisticRegression(fit_intercept=True, C=10, penalty='l2', solver='lbfgs', multi_class='multinomial')
    clf.fit(train_X_rec, train_y)
    y_pred = clf.predict(valid_X_rec)
    err = metrics.zero_one_loss(valid_y, y_pred, normalize=True)
    print '     Log Reg multinomial accuracy', 1 - err


    # Using PCA on combined features
    print "PCA with %d principal components on combined features:" % l
    U_train, mu_train = util.PCA(train_X)
    U_valid, mu_valid = util.PCA(valid_X)
    Z_train, Ul_train = util.apply_PCA_from_Eig(train_X, U_train, l, mu_train)
    train_X_rec = util.reconstruct_from_PCA(Z_train, Ul_train, mu_train)
    Z_valid, Ul_valid = util.apply_PCA_from_Eig(valid_X, U_valid, l, mu_valid)
    valid_X_rec = util.reconstruct_from_PCA(Z_valid, Ul_valid, mu_valid)

    # create Multiclass
    # use SVMs with polynomial kernel of degree 2 : K(u,v) = (1 + <u,v>)^2
    # and slack penalty C = 10
    clf = Multiclass(R_ovr, C=10, clf='svm', kernel='poly', degree=2, gamma=1.0, coef0=1.0)
    clf.fit(train_X_rec, train_y)
    y_pred = clf.predict(valid_X_rec)
    err = metrics.zero_one_loss(valid_y, y_pred, normalize=True)
    print '     SVM PCA ovr accuracy', 1 - err

    clf = Multiclass(R_ovo, C=10, clf='svm', kernel='poly', degree=2, gamma=1.0, coef0=1.0)
    clf.fit(train_X_rec, train_y)
    y_pred = clf.predict(valid_X_rec)
    err = metrics.zero_one_loss(valid_y, y_pred, normalize=True)
    print '     SVM PCA ovo accuracy', 1 - err

    clf = Multiclass(R_ovr, C=10, clf='logistic')
    clf.fit(train_X_rec, train_y)
    y_pred = clf.predict(valid_X_rec)
    err = metrics.zero_one_loss(valid_y, y_pred, normalize=True)
    print '     Log Reg PCA ovr accuracy', 1 - err

    clf = Multiclass(R_ovo, C=10, clf='logistic')
    clf.fit(train_X_rec, train_y)
    y_pred = clf.predict(valid_X_rec)
    err = metrics.zero_one_loss(valid_y, y_pred, normalize=True)
    print '     Log Reg PCA ovo accuracy', 1 - err

    clf = LogisticRegression(fit_intercept=True, C=10, penalty='l2', solver='lbfgs', multi_class='multinomial')
    clf.fit(train_X_rec, train_y)
    y_pred = clf.predict(valid_X_rec)
    err = metrics.zero_one_loss(valid_y, y_pred, normalize=True)
    print '     Log Reg multinomial accuracy', 1 - err



if __name__ == "__main__" :
   main()<|MERGE_RESOLUTION|>--- conflicted
+++ resolved
@@ -346,10 +346,6 @@
 def select_param_randomForest(X, y, kf):
 
     print 'Random Forest Hyperparameter Selection:'
-<<<<<<< HEAD
-=======
-
->>>>>>> 0de926d9
     numTree_range = [10, 20, 50, 100, 200, 500]
     depth_range = [10, 20, 50, 100, 200, 500, 1000, 2000]
     best_score = float("-inf")
@@ -366,7 +362,6 @@
     return best_numTree, best_depth
 
 
-<<<<<<< HEAD
 def select_param_rbf(X, y, kf):
     
     print 'RBF SVM Hyperparameter Selection:'
@@ -447,7 +442,8 @@
             ax3.set_adjustable('box-forced')
             plt.show()
             counter += 1
-=======
+
+
 def select_param_logReg(X, y, kf, codes):
     
     print 'Logistic Regression Hyperparameter Selection:'
@@ -466,8 +462,6 @@
                 best_c, best_code  = c, code
     return best_c, best_code
 
->>>>>>> 0de926d9
-
 
 ######################################################################
 # main
@@ -493,11 +487,7 @@
     # train_y = np.zeros(3000)
     # valid_y = np.zeros(1000)
 
-<<<<<<< HEAD
-
     # Raw Features
-=======
->>>>>>> 0de926d9
     train_X_raw = np.zeros((3000, 3072))
     train_y = np.zeros(3000)
 
@@ -515,7 +505,6 @@
     kf = StratifiedKFold(train_y, n_folds=10)
 
 
-<<<<<<< HEAD
     # print "Raw feature:"
 
     # # select hyperparameters for SVM classifier with RBF kernel
@@ -589,7 +578,7 @@
     print '     SVM RBF with %s output code, C = %f, Gamma = %f accuracy %f'  % (oc, C, Gamma, accuracy)
     # ovo, C = 10, Gamma = 0.25
 
-=======
+
     # select hyperparameters for random forest classifier
     # numTree, depth = select_param_randomForest(train_X_raw, train_y, kf)
     # clf = RandomForestClassifier(n_estimators=numTree, max_depth=depth, criterion='entropy')
@@ -606,7 +595,6 @@
     #     accuracy = cv_performance(clf, train_X_raw, train_y, kf)
     #     print '     KNN with %d neighbors accuracy %f' % (k, accuracy)
 
-    num_classes = 4
     R_ovr = generate_output_codes(num_classes, 'ovr')
     R_ovo = generate_output_codes(num_classes, 'ovo')
 
@@ -625,8 +613,6 @@
     err = metrics.zero_one_loss(valid_y, y_pred, normalize=True)
     print '     Log Reg multinomial accuracy', 1 - err
 
-
->>>>>>> 0de926d9
 
     exit(0)
 
@@ -655,12 +641,6 @@
             i += 1
 
     print "Done with loading data..."
-
-<<<<<<< HEAD
-    
-=======
->>>>>>> 0de926d9
-
 
     
     # create MulticlassSVM
